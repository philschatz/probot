<<<<<<< HEAD
/**
 * Helpers for extracting information from the webhook event, which can be
 * passed to GitHub API calls.
 */
class Context {
  constructor(event) {
=======
module.exports = class Context {
  constructor(event, github) {
>>>>>>> 7cb1360f
    this.event = event;
    this.github = github;
  }

  /**
   * Return the `owner` and `repo` params for making API requests against a
   * repository.
   *
   * @param {object} [object] - Params to be merged with the repo params.
   *
   * @example
   *
   * const params = context.repo({path: '.github/stale.yml'})
   * // Returns: {owner: 'username', repo: 'reponame', path: '.github/stale.yml'}
   *
   */
  repo(object) {
    const repo = this.event.payload.repository;

    return Object.assign({
      owner: repo.owner.login || repo.owner.name,
      repo: repo.name
    }, object);
  }

  /**
   * Return the `owner`, `repo`, and `number` params for making API requests
   * against an issue or pull request. The object passed in will be merged with
   * the repo params.
   *
   * @example
   *
   * const params = context.issue({body: 'Hello World!'})
   * // Returns: {owner: 'username', repo: 'reponame', number: 123, body: 'Hello World!'}
   *
   * @param {object} [object] - Params to be merged with the issue params.
   */
  issue(object) {
    const payload = this.event.payload;
    return Object.assign({
      number: (payload.issue || payload.pull_request || payload).number
    }, this.repo(), object);
  }

  /**
   * Returns a boolean if the actor on the event was a bot.
   * @type {boolean}
   */
  get isBot() {
    return this.event.payload.sender.type === 'Bot';
  }
}

module.exports = Context;<|MERGE_RESOLUTION|>--- conflicted
+++ resolved
@@ -1,14 +1,9 @@
-<<<<<<< HEAD
 /**
  * Helpers for extracting information from the webhook event, which can be
  * passed to GitHub API calls.
  */
 class Context {
-  constructor(event) {
-=======
-module.exports = class Context {
   constructor(event, github) {
->>>>>>> 7cb1360f
     this.event = event;
     this.github = github;
   }
