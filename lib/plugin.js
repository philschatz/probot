module.exports = pluginLoaderFactory

function pluginLoaderFactory (probot, opts = {}) {
  if (!probot) {
    throw new TypeError('expected probot instance')
  }

  // We could eventually support a different base dir to load plugins from.
  const basedir = opts.basedir || process.cwd()
  // These are mostly to ease testing
  const autoloader = opts.autoloader || require('load-plugins')
  const resolver = opts.resolver || require('resolve').sync

  /**
   * Resolves a plugin by name from the basedir
   * @param {string} pluginName - Module name of plugin
   */
  function resolvePlugin (pluginName) {
    try {
      return resolver(pluginName, {basedir})
    } catch (err) {
      err.message = `Failed to resolve "${pluginName}". Is it installed?
  Original error message:
  ${err.message}`
      throw err
    }
  }

  /**
   * Load a plugin via filepath or function
   * @param {string} pluginName - Plugin name (for error messaging)
   * @param {string|Function} plugin - Path to plugin module or function
   */
  function loadPlugin (pluginName, plugin) {
    try {
      probot.load(typeof plugin === 'string' ? require(plugin) : plugin)
    } catch (err) {
<<<<<<< HEAD
      err.message = `Failed to load "${pluginName}" because of the following error:
  ${err.message}`;
      throw err;
=======
      err.message = `Failed to load plugin "${pluginName}". This is a problem with the plugin itself; not probot.
  Original error message:
  ${err.message}`
      throw err
>>>>>>> 18a665c6
    }
  }

  /**
   * Loads all accessible plugin modules beginning with "probot-"
   */
  function autoload () {
    const plugins = autoloader('probot-*')
    Object.keys(plugins).forEach(pluginName => {
<<<<<<< HEAD
      loadPlugin(pluginName, plugins[pluginName]);
      probot.logger.info(`Automatically loaded ${pluginName}`);
    });
=======
      loadPlugin(pluginName, plugins[pluginName])
      probot.logger.info(`Automatically loaded plugin: ${pluginName}`)
    })
>>>>>>> 18a665c6
  }

  /**
   * Loads an explicit list of plugin modules
   * @param {string[]} [pluginNames=[]] - List of plugin module names
   */
  function load (pluginNames = []) {
    pluginNames.forEach(pluginName => {
<<<<<<< HEAD
      const pluginPath = resolvePlugin(pluginName);
      loadPlugin(pluginName, pluginPath);
      probot.logger.debug(`Loaded ${pluginName}`);
    });
=======
      const pluginPath = resolvePlugin(pluginName)
      loadPlugin(pluginName, pluginPath)
      probot.logger.debug(`Loaded plugin: ${pluginName}`)
    })
>>>>>>> 18a665c6
  }

  return {load, autoload}
}<|MERGE_RESOLUTION|>--- conflicted
+++ resolved
@@ -35,16 +35,9 @@
     try {
       probot.load(typeof plugin === 'string' ? require(plugin) : plugin)
     } catch (err) {
-<<<<<<< HEAD
       err.message = `Failed to load "${pluginName}" because of the following error:
-  ${err.message}`;
-      throw err;
-=======
-      err.message = `Failed to load plugin "${pluginName}". This is a problem with the plugin itself; not probot.
-  Original error message:
   ${err.message}`
       throw err
->>>>>>> 18a665c6
     }
   }
 
@@ -54,15 +47,9 @@
   function autoload () {
     const plugins = autoloader('probot-*')
     Object.keys(plugins).forEach(pluginName => {
-<<<<<<< HEAD
-      loadPlugin(pluginName, plugins[pluginName]);
-      probot.logger.info(`Automatically loaded ${pluginName}`);
-    });
-=======
       loadPlugin(pluginName, plugins[pluginName])
-      probot.logger.info(`Automatically loaded plugin: ${pluginName}`)
+      probot.logger.info(`Automatically loaded ${pluginName}`)
     })
->>>>>>> 18a665c6
   }
 
   /**
@@ -71,17 +58,10 @@
    */
   function load (pluginNames = []) {
     pluginNames.forEach(pluginName => {
-<<<<<<< HEAD
-      const pluginPath = resolvePlugin(pluginName);
-      loadPlugin(pluginName, pluginPath);
-      probot.logger.debug(`Loaded ${pluginName}`);
-    });
-=======
       const pluginPath = resolvePlugin(pluginName)
       loadPlugin(pluginName, pluginPath)
-      probot.logger.debug(`Loaded plugin: ${pluginName}`)
+      probot.logger.debug(`Loaded ${pluginName}`)
     })
->>>>>>> 18a665c6
   }
 
   return {load, autoload}
